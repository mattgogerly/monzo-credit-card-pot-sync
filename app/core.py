"""
Core Sync Process Overview:

SECTION 1: INITIALIZATION AND CONNECTION VALIDATION
    - Retrieve and validate the Monzo account.
    - Refresh token if necessary and ping the connection.

SECTION 2: RETRIEVE AND VALIDATE CREDIT ACCOUNTS
    - Retrieve credit card connections.
    - Refresh tokens and validate health.
    - Remove accounts with auth issues.

SECTION 3: CALCULATE BALANCE DIFFERENTIALS PER POT
    - Build a mapping of pots with their live balance minus credit card balances.

SECTION 4: REFRESH PERSISTED ACCOUNT DATA
    - Reload each credit account's persisted fields (cooldown, prev_balance).

SECTION 5: EXPIRED COOLDOWN CHECK
    - For accounts with an expired cooldown, compute the shortfall.
      Branch: If shortfall exists, deposit it and clear cooldown; otherwise, simply clear cooldown.

SECTION 6: PER-ACCOUNT BALANCE ADJUSTMENT PROCESSING (DEPOSIT / WITHDRAWAL)
    - Process each credit account sequentially:
         (a) OVERRIDE BRANCH: If override flag is enabled and cooldown is active,
             deposit the difference immediately if card balance > previous balance.
         (b) STANDARD ADJUSTMENT: Compare live card vs. pot balance.
             – Deposit if card > pot.
             – Withdraw if card < pot.
             – Do nothing if equal.

SECTION 7: UPDATE BASELINE PERSISTENCE
    - For each account, if a confirmed change is detected (card balance ≠ previous balance) and not in cooldown,
      update the persisted baseline with the current card balance.
"""

import logging
from sqlalchemy.exc import NoResultFound
from time import time
import datetime  # Needed for human-readable time conversions

from app.domain.accounts import MonzoAccount, TrueLayerAccount
from app.errors import AuthException
from app.extensions import db, scheduler
from app.models.account_repository import SqlAlchemyAccountRepository
from app.models.setting_repository import SqlAlchemySettingRepository
from app.domain.settings import Setting

log = logging.getLogger("core")
account_repository = SqlAlchemyAccountRepository(db)
settings_repository = SqlAlchemySettingRepository(db)

def sync_balance():
    with scheduler.app.app_context():
        # --------------------------------------------------------------------
        # SECTION 1: INITIALIZATION AND CONNECTION VALIDATION
        # --------------------------------------------------------------------
        try:
            log.info("Retrieving Monzo connection")
            monzo_account: MonzoAccount = account_repository.get_monzo_account()
            log.info("Checking if Monzo access token needs refreshing")
            if (monzo_account.is_token_within_expiry_window()):
                monzo_account.refresh_access_token()
                account_repository.save(monzo_account)
            log.info("Pinging Monzo connection to verify health")
            monzo_account.ping()
            log.info("Monzo connection is healthy")
        except NoResultFound:
            log.error("No Monzo connection configured; sync will not run")
            monzo_account = None
        except AuthException:
            log.error("Monzo connection authentication failed; deleting configuration and aborting sync")
            account_repository.delete(monzo_account.type)
            monzo_account = None

        # --------------------------------------------------------------------
        # SECTION 2: RETRIEVE AND VALIDATE CREDIT ACCOUNTS
        # --------------------------------------------------------------------
        log.info("Retrieving credit card connections")
        credit_accounts: list[TrueLayerAccount] = account_repository.get_credit_accounts()
        log.info(f"Retrieved {len(credit_accounts)} credit card connection(s)")
        for credit_account in credit_accounts:
            try:
                log.info(f"Checking if {credit_account.type} access token needs refreshing")
                if credit_account.is_token_within_expiry_window():
                    credit_account.refresh_access_token()
                    account_repository.save(credit_account)
                log.info(f"Checking health of {credit_account.type} connection")
                credit_account.ping()
                log.info(f"{credit_account.type} connection is healthy")
<<<<<<< HEAD
            except AuthException as e:
                details = getattr(e, 'details', {})
                description = details.get('error_description', '')
                if "currently unavailable" in description or details.get('error') == 'provider_error':
                    log.info(f"Service provider for {credit_account.type} is currently unavailable, will retry later.")
                else:
                    if monzo_account is not None:
                        monzo_account.send_notification(
                            f"{credit_account.type} Pot Sync Access Expired",
                            "Reconnect the account(s) on your Monzo Credit Card Pot Sync portal to resume sync",
                        )
                    account_repository.delete(credit_account.type)
               
        if (monzo_account is None or len(credit_accounts) == 0):
            log.info("Either Monzo connection is invalid, or there are no valid credit card connections; exiting sync loop")
=======
            except AuthException:
                log.error(
                    f"Failed to check health of {credit_account.type} connection; connection will be removed"
                )

                if monzo_account is not None:
                    monzo_account.send_notification(
                        f"{credit_account.type} Pot Sync Access Expired",
                        "Reconnect the account(s) on your Monzo Credit Card Pot Sync portal to resume sync",
                    )

                account_repository.delete(credit_account.type)

        # nothing to sync, so exit now
        if monzo_account is None or len(credit_accounts) == 0:
            log.info(
                "Either Monzo connection is invalid, or there are no valid credit card connections; exiting sync loop"
            )
            return

        if not settings_repository.get("enable_sync"):
            log.info("Balance sync is disabled; exiting sync loop")
>>>>>>> a2902a0f
            return

        # --------------------------------------------------------------------
        # SECTION 3: CALCULATE BALANCE DIFFERENTIALS PER POT
        # --------------------------------------------------------------------
        pot_balance_map = {}
        for credit_account in credit_accounts:
            try:
                pot_id = credit_account.pot_id
                if (not pot_id):
                    raise NoResultFound(f"No designated credit card pot set for {credit_account.type}")
                account_selection = monzo_account.get_account_type(pot_id)
                if (pot_id not in pot_balance_map):
                    log.info(f"Retrieving balance for credit card pot {pot_id}")
                    pot_balance = monzo_account.get_pot_balance(pot_id)
                    pot_balance_map[pot_id] = {
                        'balance': pot_balance,
                        'account_selection': account_selection,
                        'credit_type': credit_account.type
                    }
                    log.info(f"Credit card pot {pot_id} balance is £{pot_balance / 100:.2f}")
            except NoResultFound:
                log.error(f"No designated credit card pot configured for {credit_account.type}; exiting sync loop")
                return

            log.info(f"Retrieving balance for {credit_account.type} credit card")
            credit_balance = credit_account.get_total_balance(force_refresh=True)
            log.info(f"{credit_account.type} card balance is £{credit_balance / 100:.2f}")
            pot_balance_map[credit_account.pot_id]['balance'] -= credit_balance

        if (not settings_repository.get("enable_sync")):
            log.info("Balance sync is disabled; exiting sync loop")
            return

        # --------------------------------------------------------------------
        # SECTION 4: REFRESH PERSISTED ACCOUNT DATA
        # --------------------------------------------------------------------
        for i, credit_account in enumerate(credit_accounts):
            db.session.commit()
            db.session.expire_all()  # Clear all caches before reload.
            refreshed = account_repository.get(credit_account.type)
            # If our in-memory account has an active cooldown that is missing in the fresh copy,
            # force an update to save it persistently.
            if credit_account.cooldown_until is not None and refreshed.cooldown_until is None:
                account_repository.update_credit_account_fields(
                    credit_account.type,
                    credit_account.pot_id,
                    credit_account.prev_balance,
                    credit_account.cooldown_until  # explicitly set active cooldown
                )
                db.session.commit()
                refreshed = account_repository.get(credit_account.type)
            credit_accounts[i].cooldown_until = refreshed.cooldown_until
            credit_accounts[i].prev_balance = refreshed.prev_balance
        log.info("Refreshed credit account data including cooldown values.")

        # --------------------------------------------------------------------
        # SECTION 5: EXPIRED COOLDOWN CHECK
        # --------------------------------------------------------------------
        now = int(time())
        for credit_account in credit_accounts:
            # Force fresh reload of this account’s persisted values
            db.session.commit()
            if hasattr(credit_account, "_sa_instance_state"):
                db.session.expire(credit_account)
            refreshed = account_repository.get(credit_account.type)
            credit_account.cooldown_until = refreshed.cooldown_until
            credit_account.prev_balance = refreshed.prev_balance
        
            # Immediately clear cooldown if pot and live balance match
            if credit_account.pot_id and credit_account.cooldown_until and now < credit_account.cooldown_until:
                pre_deposit = credit_account.get_prev_balance(credit_account.pot_id)
                current_pot = monzo_account.get_pot_balance(credit_account.pot_id)
                baseline = (
                    credit_account.cooldown_ref_card_balance
                    if credit_account.cooldown_ref_card_balance is not None
                    else pre_deposit
                )
                drop = baseline - current_pot
                if drop <= 0:
                    log.info(f"[Cooldown Expiration] {credit_account.type}: Pot and live balance match; clearing cooldown immediately.")
                    credit_account.cooldown_until = None
                    credit_account.cooldown_ref_card_balance = None
                    account_repository.update_credit_account_fields(
                        credit_account.type, credit_account.pot_id, current_pot, credit_account.cooldown_until
                    )
                    db.session.commit()
                    continue
        
            # Process expired cooldowns
            if credit_account.pot_id and credit_account.cooldown_until and now >= credit_account.cooldown_until:
                log.info(f"[Cooldown Expiration] {credit_account.type}: Expired cooldown detected.")
                pre_deposit = credit_account.get_prev_balance(credit_account.pot_id)
                current_pot = monzo_account.get_pot_balance(credit_account.pot_id)
                baseline = (
                    credit_account.cooldown_ref_card_balance
                    if credit_account.cooldown_ref_card_balance is not None
                    else pre_deposit
                )
                drop = baseline - current_pot
                if (drop > 0):
                    log.info(f"[Cooldown Expiration] {credit_account.type}: Depositing shortfall of £{drop / 100:.2f} for pot {credit_account.pot_id}.")
                    selection = monzo_account.get_account_type(credit_account.pot_id)
                    # NEW: Check if enough funds in Monzo account before deposit
                    available_funds = monzo_account.get_balance(selection)
                    if available_funds < drop:
                        insufficent_diff = drop - available_funds
                        log.error(f"Insufficient funds in Monzo account to sync pot; required: £{drop/100:.2f}, available: £{available_funds/100:.2f}; diff required £{insufficent_diff/100:.2f}; disabling sync")
                        settings_repository.save(Setting("enable_sync", "False"))
                        monzo_account.send_notification(
                            f"Lacking £{insufficent_diff/100:.2f} - Insufficient Funds, Sync Disabled",
                            f"Sync disabled due to insufficient funds. Required deposit: £{drop/100:.2f}, available: £{available_funds/100:.2f}. Please top up at least £{insufficent_diff/100:.2f} and re-enable sync.",
                            account_selection=selection
                        )
                        continue
                    monzo_account.add_to_pot(credit_account.pot_id, drop, account_selection=selection)
                    new_balance = monzo_account.get_pot_balance(credit_account.pot_id)
                    credit_account.stable_pot_balance = new_balance
                    credit_account.prev_balance = new_balance
                    # past_cooldown = int(time()) - 300
                    # credit_account.cooldown_until = past_cooldown
                    credit_account.cooldown_until = None
                    credit_account.cooldown_ref_card_balance = None
                    account_repository.update_credit_account_fields(
                        credit_account.type, credit_account.pot_id, new_balance, credit_account.cooldown_until
                    )
                    db.session.commit()
                    log.info(f"[Cooldown Expiration] {credit_account.type}: Updated pot balance is £{new_balance / 100:.2f}.")
                else:
                    log.info(f"[Cooldown Expiration] {credit_account.type}: No shortfall detected; validating before clearing cooldown.")
                    # Perform an extra fetch and re-calc to confirm
                    fresh_pot = monzo_account.get_pot_balance(credit_account.pot_id)
                    recomputed_drop = baseline - fresh_pot
                    log.info(f"[Cooldown Expiration] {credit_account.type}: fresh_pot={fresh_pot}, baseline={baseline}, recomputed_drop={recomputed_drop}")
                    if recomputed_drop <= 0:
                        log.info(f"[Cooldown Expiration] {credit_account.type}: Confirmed no shortfall; clearing cooldown.")
                        # past_cooldown = int(time()) - 300
                        # credit_account.cooldown_until = past_cooldown # set cooldown to past_cooldown
                        credit_account.cooldown_until = None
                        credit_account.cooldown_ref_card_balance = None
                        account_repository.update_credit_account_fields(
                            credit_account.type, credit_account.pot_id, fresh_pot, credit_account.cooldown_until
                        )
                    else:
                        log.info(f"[Cooldown Expiration] {credit_account.type}: Recomputed drop > 0; retaining active cooldown.")


        # --------------------------------------------------------------------
        # SECTION 6: PER-ACCOUNT BALANCE ADJUSTMENT PROCESSING (DEPOSIT / WITHDRAWAL)
        # Process one account at a time with detailed logging.
        
        # Retrieve override setting once and convert to boolean.
        override_value = settings_repository.get("override_cooldown_spending")
        if isinstance(override_value, bool):
            override_cooldown_spending = override_value
        else:
            override_cooldown_spending = override_value.lower() == "true"
        log.info(f"override_cooldown_spending is '{override_value}' -> {override_cooldown_spending}")
        
        for credit_account in credit_accounts:
            db.session.commit()
            if hasattr(credit_account, "_sa_instance_state"):
                db.session.expire(credit_account)
            refreshed = account_repository.get(credit_account.type)
            credit_account.cooldown_until = refreshed.cooldown_until
            credit_account.prev_balance = refreshed.prev_balance
            log.info("-------------------------------------------------------------")
            log.info(f"Step: Start processing account '{credit_account.type}'.")

            # Retrieve current live figures
            live_card_balance = credit_account.get_total_balance(force_refresh=True)
            current_pot = monzo_account.get_pot_balance(credit_account.pot_id)
            stable_pot = credit_account.stable_pot_balance if credit_account.stable_pot_balance is not None else 0

            # Log current account and pot status details
            log.info(
                f"Account '{credit_account.type}': Live Card Balance = £{live_card_balance / 100:.2f}; "
                f"Previous Card Baseline = £{credit_account.prev_balance / 100:.2f}."
            )
            log.info(
                f"Pot '{credit_account.pot_id}': Current Pot Balance = £{current_pot / 100:.2f}; "
                f"Stable Pot Balance = £{stable_pot / 100:.2f}."
            )
            if credit_account.cooldown_until:
                hr_cooldown = datetime.datetime.fromtimestamp(credit_account.cooldown_until).strftime("%Y-%m-%d %H:%M:%S")
                if int(time()) < credit_account.cooldown_until:
                    log.info(f"Cooldown active until {hr_cooldown} (epoch: {credit_account.cooldown_until}).")
                else:
                    log.info(f"Cooldown expired at {hr_cooldown} (epoch: {credit_account.cooldown_until}).")
            else:
                log.info("No active cooldown on this account.")

            # Log debug information before the cooldown check
            if credit_account.cooldown_until is not None:
                hr_cooldown = datetime.datetime.fromtimestamp(credit_account.cooldown_until).strftime("%Y-%m-%d %H:%M:%S")
                log.debug(
                    f"Before adjustment: credit_account.prev_balance={credit_account.prev_balance}, "
                    f"live_card_balance={live_card_balance}, current_pot={current_pot}, "
                    f"cooldown_until={hr_cooldown}"
                )
            else:
                log.debug(
                    f"Before adjustment: credit_account.prev_balance={credit_account.prev_balance}, "
                    f"live_card_balance={live_card_balance}, current_pot={current_pot}, "
                    f"cooldown_until=None"
                )

            # (a) OVERRIDE BRANCH
            if override_cooldown_spending and (credit_account.cooldown_until is not None and int(time()) < credit_account.cooldown_until):
                log.info("Step: OVERRIDE branch activated due to cooldown flag.")
                selection = monzo_account.get_account_type(credit_account.pot_id)
                # Calculate deposit as the additional spending since the previous baseline.
                diff = live_card_balance - credit_account.prev_balance
                if diff > 0:
                    monzo_account.add_to_pot(credit_account.pot_id, diff, account_selection=selection)
                    log.info(
                        f"[Override] {credit_account.type}: Override deposit of £{diff/100:.2f} executed "
                        f"as card increased from £{credit_account.prev_balance/100:.2f} to £{live_card_balance/100:.2f}."
                    )
                    # Update card baseline but keep the previous shortfall queued (cooldown remains active).
                    credit_account.prev_balance = live_card_balance
                    account_repository.save(credit_account)
                    db.session.commit()
                if live_card_balance < current_pot:
                    log.info("[Override] {credit_account.type}: Withdrawal due to pot exceeding card balance.")
                    diff = current_pot - live_card_balance
                    selection = monzo_account.get_account_type(credit_account.pot_id)
                    monzo_account.withdraw_from_pot(credit_account.pot_id, diff, account_selection=selection)
                    new_pot = monzo_account.get_pot_balance(credit_account.pot_id)
                    log.info(
                        f"[Override] {credit_account.type}: Withdrew £{diff / 100:.2f} as pot exceeded card. "
                        f"Pot changed from £{current_pot / 100:.2f} to £{new_pot / 100:.2f} while card remains at £{live_card_balance / 100:.2f}."
                    )
                    credit_account.prev_balance = live_card_balance
                    account_repository.save(credit_account)
                log.info(f"Step: Finished OVERRIDE branch for account '{credit_account.type}'.")

            # (b) STANDARD ADJUSTMENT:
            if credit_account.cooldown_until is None or int(time()) > credit_account.cooldown_until:
                if live_card_balance < current_pot:
                    log.info("Step: Withdrawal due to pot exceeding card balance.")
                    diff = current_pot - live_card_balance
                    selection = monzo_account.get_account_type(credit_account.pot_id)
                    monzo_account.withdraw_from_pot(credit_account.pot_id, diff, account_selection=selection)
                    new_pot = monzo_account.get_pot_balance(credit_account.pot_id)
                    log.info(
                        f"[Standard] {credit_account.type}: Withdrew £{diff / 100:.2f} as pot exceeded card. "
                        f"Pot changed from £{current_pot / 100:.2f} to £{new_pot / 100:.2f} while card remains at £{live_card_balance / 100:.2f}."
                    )
                    credit_account.prev_balance = live_card_balance
                    account_repository.save(credit_account)
                elif live_card_balance > credit_account.prev_balance:
                    log.info("Step: Regular spending detected (card balance increased).")
                    diff = live_card_balance - current_pot
                    selection = monzo_account.get_account_type(credit_account.pot_id)
                    # NEW: Check if enough funds in Monzo account before depositing the difference
                    available_funds = monzo_account.get_balance(selection)
                    if available_funds < diff:
                        insufficent_diff = diff - available_funds
                        log.error(f"Insufficient funds in Monzo account to sync pot; required: £{diff/100:.2f}, available: £{available_funds/100:.2f}; diff required £{insufficent_diff/100:.2f}; disabling sync")
                        settings_repository.save(Setting("enable_sync", "False"))
                        monzo_account.send_notification(
                            f"Lacking £{insufficent_diff/100:.2f} - Insufficient Funds, Sync Disabled",
                            f"Sync disabled due to insufficient funds. Required deposit: £{diff/100:.2f}, available: £{available_funds/100:.2f}. Please top up at least £{insufficent_diff/100:.2f} and re-enable sync.",
                            account_selection=selection
                        )
                        continue
                    monzo_account.add_to_pot(credit_account.pot_id, diff, account_selection=selection)
                    new_pot = monzo_account.get_pot_balance(credit_account.pot_id)
                    log.info(
                        f"[Standard] {credit_account.type}: Deposited £{diff / 100:.2f}."
                        f"Pot updated from £{current_pot / 100:.2f} to £{new_pot / 100:.2f}; card increased from £{credit_account.prev_balance / 100:.2f} to £{live_card_balance / 100:.2f}."
                    )
                    credit_account.prev_balance = live_card_balance
                    account_repository.update_credit_account_fields(
                        credit_account.type,
                        credit_account.pot_id,
                        live_card_balance,
                        credit_account.cooldown_until
                    )
                    db.session.commit()
                elif live_card_balance < current_pot:
                    log.info("Step: Withdrawal due to pot exceeding card balance.")
                    diff = current_pot - live_card_balance
                    selection = monzo_account.get_account_type(credit_account.pot_id)
                    monzo_account.withdraw_from_pot(credit_account.pot_id, diff, account_selection=selection)
                    new_pot = monzo_account.get_pot_balance(credit_account.pot_id)
                    log.info(
                        f"[Standard] {credit_account.type}: Withdrew £{diff / 100:.2f} as pot exceeded card. "
                        f"Pot changed from £{current_pot / 100:.2f} to £{new_pot / 100:.2f} while card remains at £{live_card_balance / 100:.2f}."
                    )
                    credit_account.prev_balance = live_card_balance
                    account_repository.save(credit_account)
                elif live_card_balance == credit_account.prev_balance:
                    log.info("Step: No increase in card balance detected.")
                    if current_pot < live_card_balance:
                        if settings_repository.get("enable_sync") == "False":
                            log.info(f"[Standard] {credit_account.type}: Sync disabled; not initiating cooldown.")
                        elif credit_account.cooldown_until is not None:
                            # Double-check persistence of the cooldown value
                            db.session.commit()
                            if hasattr(credit_account, "_sa_instance_state"):
                                db.session.expire(credit_account)
                            refreshed = account_repository.get(credit_account.type)
                            if refreshed.cooldown_until and refreshed.cooldown_until > int(time()):
                                log.info(f"[Standard] {credit_account.type}: Cooldown already active; no new cooldown initiated.")
                                # Skip initiating a new cooldown.
                                continue
                            else:
                                # Fall-through to cooldown initiation below.
                                log.info("Persisted cooldown check not active; proceeding to initiate cooldown.")
                        else:
                            log.info("Situation: Pot dropped below card balance without confirmed spending.")
                            try:
                                cooldown_hours = int(settings_repository.get("deposit_cooldown_hours"))
                            except Exception:
                                cooldown_hours = 3
                            new_cooldown = int(time()) + cooldown_hours * 3600
                            credit_account.cooldown_until = new_cooldown
                            hr_cooldown = datetime.datetime.fromtimestamp(new_cooldown).strftime("%Y-%m-%d %H:%M:%S")
                            log.info(
                                f"[Standard] {credit_account.type}: Initiating cooldown because pot (£{current_pot / 100:.2f}) is less than card (£{live_card_balance / 100:.2f}). "
                                f"Cooldown set until {hr_cooldown} (epoch: {new_cooldown})."
                            )
                            account_repository.save(credit_account)
                            try:
                                db.session.commit()
                                refreshed = account_repository.get(credit_account.type)
                                if refreshed.cooldown_until != new_cooldown:
                                    log.error(f"[Standard] {credit_account.type}: Cooldown persistence error: expected {new_cooldown}, got {refreshed.cooldown_until}.")
                                else:
                                    log.info(f"[Standard] {credit_account.type}: Cooldown persisted successfully.")
                            except Exception as e:
                                db.session.rollback()
                                log.error(f"[Standard] {credit_account.type}: Error committing cooldown to database: {e}")

                else:
                    log.info(f"[Standard] {credit_account.type}: Card and pot balance unchanged; no action taken.")

            log.info(f"Step: Finished processing account '{credit_account.type}'.")
            log.info("-------------------------------------------------------------")

        # --------------------------------------------------------------------
        # SECTION 7: UPDATE BASELINE PERSISTENCE
        # --------------------------------------------------------------------
        current_time = int(time())
        for credit_account in credit_accounts:
            db.session.commit()
            if hasattr(credit_account, "_sa_instance_state"):
                db.session.expire(credit_account)
            refreshed = account_repository.get(credit_account.type)
            # Ensure we have the latest prev_balance.
            credit_account.prev_balance = refreshed.prev_balance
            if (credit_account.pot_id):
                live = credit_account.get_total_balance(force_refresh=False)
                prev = credit_account.get_prev_balance(credit_account.pot_id)
                if (credit_account.cooldown_until and current_time < credit_account.cooldown_until):
                    log.info(f"[Baseline Update] {credit_account.type}: Cooldown active; baseline not updated.")
                    continue
                if (live != prev):
                    log.info(f"[Baseline Update] {credit_account.type}: Updating baseline from £{prev / 100:.2f} to £{live / 100:.2f}.")
                    account_repository.update_credit_account_fields(credit_account.type, credit_account.pot_id, live, credit_account.cooldown_until)
                    db.session.commit()
                    credit_account.prev_balance = live
                else:
                    log.info(f"[Baseline Update] {credit_account.type}: Baseline remains unchanged (prev: £{prev / 100:.2f}, live: £{live / 100:.2f}).")

        # --------------------------------------------------------------------
        # END OF SYNC LOOP
        # --------------------------------------------------------------------
        log.info("All credit accounts processed.")<|MERGE_RESOLUTION|>--- conflicted
+++ resolved
@@ -88,7 +88,6 @@
                 log.info(f"Checking health of {credit_account.type} connection")
                 credit_account.ping()
                 log.info(f"{credit_account.type} connection is healthy")
-<<<<<<< HEAD
             except AuthException as e:
                 details = getattr(e, 'details', {})
                 description = details.get('error_description', '')
@@ -96,7 +95,7 @@
                     log.info(f"Service provider for {credit_account.type} is currently unavailable, will retry later.")
                 else:
                     if monzo_account is not None:
-                        monzo_account.send_notification(
+                        monzo_account.send_notification
                             f"{credit_account.type} Pot Sync Access Expired",
                             "Reconnect the account(s) on your Monzo Credit Card Pot Sync portal to resume sync",
                         )
@@ -104,30 +103,6 @@
                
         if (monzo_account is None or len(credit_accounts) == 0):
             log.info("Either Monzo connection is invalid, or there are no valid credit card connections; exiting sync loop")
-=======
-            except AuthException:
-                log.error(
-                    f"Failed to check health of {credit_account.type} connection; connection will be removed"
-                )
-
-                if monzo_account is not None:
-                    monzo_account.send_notification(
-                        f"{credit_account.type} Pot Sync Access Expired",
-                        "Reconnect the account(s) on your Monzo Credit Card Pot Sync portal to resume sync",
-                    )
-
-                account_repository.delete(credit_account.type)
-
-        # nothing to sync, so exit now
-        if monzo_account is None or len(credit_accounts) == 0:
-            log.info(
-                "Either Monzo connection is invalid, or there are no valid credit card connections; exiting sync loop"
-            )
-            return
-
-        if not settings_repository.get("enable_sync"):
-            log.info("Balance sync is disabled; exiting sync loop")
->>>>>>> a2902a0f
             return
 
         # --------------------------------------------------------------------
