--- conflicted
+++ resolved
@@ -170,33 +170,17 @@
         raise Exception(f"Pot with id {pot_id} not found in personal or joint pots.")
 
     def add_to_pot(self, pot_id: str, amount: int, account_selection="personal") -> None:
-<<<<<<< HEAD
         # If account_selection is neither 'personal' nor 'joint', we try personal first.
         if account_selection not in ("personal", "joint"):
             account_selection = "personal"
 
         # Check personal, then joint if necessary:
-=======
-        if account_selection not in ("personal", "joint"):
-            account_selection = "personal"
-
->>>>>>> 827b0802
         for selection in ["personal", "joint"]:
             source_account_id = self.get_account_id(account_selection=selection)
             pots = self.get_pots(account_selection=selection)
             pot = next((p for p in pots if p["id"] == pot_id), None)
             if pot:
-<<<<<<< HEAD
                 # Found the pot in this selection
-=======
-                previous_balance = self.prev_balances.get(pot_id, pot["balance"])
-                expected_new_balance = previous_balance + amount
-
-                if not self.pre_deposit_check(previous_balance, expected_new_balance, self.get_cooldown_duration()):
-                    log.info(f"Deposit postponed for {self.type} due to active cooldown.")
-                    return
-
->>>>>>> 827b0802
                 data = {
                     "source_account_id": source_account_id,
                     "amount": amount,
@@ -210,7 +194,6 @@
                 if response.status_code != 200:
                     log.error(f"Failed to deposit to pot: {response.json()}")
                     raise Exception(f"Deposit failed: {response.json()}")
-<<<<<<< HEAD
                 return
 
         raise Exception(f"Pot with id {pot_id} not found in personal or joint pots")
@@ -222,36 +205,11 @@
             account_selection = "personal"
 
         # Check personal, then joint if necessary:
-=======
-
-                # Update prev_balances and cooldown_until
-                self.prev_balances[pot_id] = pot["balance"] + amount
-                self.cooldown_until = int(time()) + self.get_cooldown_duration()
-                account_repository.save(self)
-                return
-
-        raise Exception(f"Pot with id {pot_id} not found in personal or joint pots")
-
-    def withdraw_from_pot(self, pot_id: str, amount: int, account_selection="personal") -> None:
-        if account_selection not in ("personal", "joint"):
-            account_selection = "personal"
-
->>>>>>> 827b0802
         for selection in ["personal", "joint"]:
             destination_account_id = self.get_account_id(account_selection=selection)
             pots = self.get_pots(account_selection=selection)
             pot = next((p for p in pots if p["id"] == pot_id), None)
             if pot:
-<<<<<<< HEAD
-=======
-                previous_balance = self.prev_balances.get(pot_id, pot["balance"])
-                expected_new_balance = previous_balance - amount
-
-                if not self.pre_deposit_check(previous_balance, expected_new_balance, self.get_cooldown_duration()):
-                    log.info(f"Withdrawal postponed for {self.type} due to active cooldown.")
-                    return
-
->>>>>>> 827b0802
                 data = {
                     "destination_account_id": destination_account_id,
                     "amount": amount,
@@ -265,53 +223,9 @@
                 if response.status_code != 200:
                     log.error(f"Failed to withdraw from pot: {response.json()}")
                     raise Exception(f"Withdrawal failed: {response.json()}")
-<<<<<<< HEAD
                 return
 
         raise Exception(f"Pot with id {pot_id} not found in personal or joint pots")
-=======
-
-                # Update prev_balances and cooldown_until
-                self.prev_balances[pot_id] = pot["balance"] - amount
-                self.cooldown_until = int(time()) + self.get_cooldown_duration()
-                account_repository.save(self)
-                return
-
-        raise Exception(f"Pot with id {pot_id} not found in personal or joint pots")
-
-    def pre_deposit_check(self, current_balance, new_balance, cooldown_duration):
-        """
-        Checks before a deposit:
-         - If performing the deposit (resulting in new_balance) would be lower than current_balance
-           then a cooldown period is applied.
-         - Returns True if deposit is allowed, otherwise False.
-          
-        Parameters:
-          current_balance: the current balance before deposit.
-          new_balance: the prospective balance after deposit.
-          cooldown_duration: the desired cooldown period (in seconds) from settings.
-        """
-        now = int(time())
-        if new_balance < current_balance:
-            if self.cooldown_until and now < self.cooldown_until:
-                log.info(f"Cooldown active until {self.cooldown_until}. Deposit postponed for {self.type}.")
-                return False
-            else:
-                # Initiate cooldown period before allowing deposit
-                self.cooldown_until = now + cooldown_duration
-                log.info(
-                    f"Withdrawal would reduce balance for {self.type}. Initiating a cooldown until {self.cooldown_until}."
-                )
-                return False
-        return True
-
-    def get_cooldown_duration(self) -> int:
-        try:
-            deposit_cooldown_hours = int(settings_repository.get("deposit_cooldown_hours"))
-        except Exception:
-            deposit_cooldown_hours = 0
-        return deposit_cooldown_hours * 3600
->>>>>>> 827b0802
 
     def send_notification(self, title: str, message: str, account_selection="personal") -> None:
         body = {
@@ -329,7 +243,6 @@
 
 
 class TrueLayerAccount(Account):
-<<<<<<< HEAD
     def __init__(self, account_type, access_token=None, refresh_token=None, token_expiry=None, pot_id=None, account_id=None):
         super().__init__(account_type, access_token, refresh_token, token_expiry, pot_id, account_id)
         from app.domain.auth_providers import TrueLayerAuthProvider
@@ -350,10 +263,6 @@
             type="truelayer",
             icon_name=icon
         )
-=======
-    def __init__(self, type, access_token=None, refresh_token=None, token_expiry=None, pot_id=None, account_id=None):
-        super().__init__(type, access_token, refresh_token, token_expiry, pot_id, account_id)
->>>>>>> 827b0802
 
     def ping(self) -> None:
         r.get(f"{self.auth_provider.api_url}/data/v1/me", headers=self.get_auth_header())
