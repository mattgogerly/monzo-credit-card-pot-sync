--- conflicted
+++ resolved
@@ -118,19 +118,12 @@
         response = r.get(
             f"{self.auth_provider.api_url}/accounts", headers=self.get_auth_header()
         )
-<<<<<<< HEAD
         response.raise_for_status()
-        return response.json()["accounts"]
+        return [account for account in response.json()["accounts"] if not account.get("closed", False)]
 
     def get_authorized_accounts(self) -> list:
         """Return a list of authorized accounts (both personal and joint) with details."""
         return self._fetch_accounts()
-=======
-        accounts = response.json()["accounts"]
-        # Filter out closed accounts
-        open_accounts = [account for account in accounts if not account.get("closed", False)]
-        return open_accounts[0]["id"]
->>>>>>> d0d945f7
 
     def get_account_id(self, account_selection="personal") -> str:
         # Treat any account selection not 'joint' as 'personal'
